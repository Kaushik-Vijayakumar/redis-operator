--- conflicted
+++ resolved
@@ -31,14 +31,10 @@
 	flag.StringVar(&c.ListenAddr, "listen-address", ":9710", "Address to listen on for metrics.")
 	flag.StringVar(&c.MetricsPath, "metrics-path", "/metrics", "Path to serve the metrics.")
 	flag.IntVar(&c.K8sQueriesPerSecond, "k8s-cli-qps-limit", 100, "Number of allowed queries per second by kubernetes client without client side throttling")
-<<<<<<< HEAD
 	flag.IntVar(&c.K8sQueriesBurstable, "k8s-cli-burstable-limit", 100, "Number of allowed burst requests by kubernetes client without client side throttling")
-=======
-	flag.IntVar(&c.K8sQueriesPerSecond, "k8s-cli-burstable-limit", 100, "Number of allowed burst requests by kubernetes client without client side throttling")
 	// default is 3 for conccurency because kooper also defines 3 as default
 	// reference: https://github.com/spotahome/kooper/blob/master/controller/controller.go#L89
 	flag.IntVar(&c.Concurrency, "concurrency", 3, "Number of conccurent workers meant to process events")
->>>>>>> 7158200e
 	// Parse flags
 	flag.Parse()
 }
